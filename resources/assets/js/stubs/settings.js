--- conflicted
+++ resolved
@@ -1,9 +1,4 @@
 export default {
-<<<<<<< HEAD
   media_path: '',
-  iTunes_path: '',
-};
-=======
-  media_path: ''
-}
->>>>>>> 024caa40
+  iTunes_path: ''
+};
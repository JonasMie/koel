import { assign } from 'lodash'
import isMobile from 'ismobilejs'

import { http } from '../services'
import { userStore, preferenceStore, artistStore, songStore, playlistStore, queueStore, settingStore } from '.'

export const sharedStore = {
  state: {
    songs: [],
    albums: [],
    artists: [],
    favorites: [],
    queued: [],
    interactions: [],
    users: [],
    settings: [],
    currentUser: null,
    playlists: [],
    useLastfm: false,
    useYouTube: false,
    useiTunes: false,
    allowDownload: false,
    currentVersion: '',
    latestVersion: '',
    cdnUrl: '',
<<<<<<< HEAD
    originalMediaPath: '',
    originaliTunesPath: ''
=======
    originalMediaPath: ''
>>>>>>> 024caa40
  },

  init () {
    return new Promise((resolve, reject) => {
      http.get('data', ({ data }) => {
        assign(this.state, data)
        // Don't allow downloading on mobile devices
        this.state.allowDownload = this.state.allowDownload && !isMobile.any

        // Always disable YouTube integration on mobile.
        this.state.useYouTube = this.state.useYouTube && !isMobile.phone

        // If this is a new user, initialize his preferences to be an empty object.
        if (!this.state.currentUser.preferences) {
          this.state.currentUser.preferences = {}
        }

        userStore.init(this.state.users, this.state.currentUser)
        preferenceStore.init(this.state.preferences)
        artistStore.init(this.state.artists) // This will init album and song stores as well.
        songStore.initInteractions(this.state.interactions)
        playlistStore.init(this.state.playlists)
        queueStore.init()
        settingStore.init(this.state.settings)

        // Keep a copy of the media path. We'll need this to properly warn the user later.
<<<<<<< HEAD
        this.state.originalMediaPath = this.state.settings.media_path;
        this.state.originaliTunesPath = this.state.settings.iTunes_path;
=======
        this.state.originalMediaPath = this.state.settings.media_path
>>>>>>> 024caa40

        resolve(this.state)
      }, error => reject(error))
    })
  }
}<|MERGE_RESOLUTION|>--- conflicted
+++ resolved
@@ -23,12 +23,8 @@
     currentVersion: '',
     latestVersion: '',
     cdnUrl: '',
-<<<<<<< HEAD
     originalMediaPath: '',
     originaliTunesPath: ''
-=======
-    originalMediaPath: ''
->>>>>>> 024caa40
   },
 
   init () {
@@ -55,12 +51,8 @@
         settingStore.init(this.state.settings)
 
         // Keep a copy of the media path. We'll need this to properly warn the user later.
-<<<<<<< HEAD
         this.state.originalMediaPath = this.state.settings.media_path;
         this.state.originaliTunesPath = this.state.settings.iTunes_path;
-=======
-        this.state.originalMediaPath = this.state.settings.media_path
->>>>>>> 024caa40
 
         resolve(this.state)
       }, error => reject(error))

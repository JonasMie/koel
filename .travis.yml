--- conflicted
+++ resolved
@@ -19,11 +19,7 @@
   LASTFM_API_SECRET: bar
 
 branches:
-<<<<<<< HEAD
-  - vue2
-=======
   - master 
->>>>>>> 79197d16
 
 install:
   - . $HOME/.nvm/nvm.sh

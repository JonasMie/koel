--- conflicted
+++ resolved
@@ -34,11 +34,7 @@
   - composer self-update
   - composer install --prefer-source --no-interaction
   - npm install -g npm@latest
-<<<<<<< HEAD
   - npm install
-=======
-  - npm install    
->>>>>>> 4122aa99
 
 script: 
   - phpunit

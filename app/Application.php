--- conflicted
+++ resolved
@@ -18,11 +18,7 @@
      *
      * @link https://github.com/phanan/koel/releases
      */
-<<<<<<< HEAD
-    const VERSION = 'v1.1.1';
-=======
     const VERSION = 'v1.1.2';
->>>>>>> 9fd082e5
 
     /**
      * We have merged public path and base path.

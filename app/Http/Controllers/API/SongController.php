--- conflicted
+++ resolved
@@ -29,21 +29,6 @@
     }
 
     /**
-<<<<<<< HEAD
-     * Get the lyrics of a song.
-     *
-     * @param $id
-     *
-     * @return \Illuminate\Http\JsonResponse
-     */
-    public function getLyrics($id)
-    {
-        return response()->json(Song::findOrFail($id)->lyrics);
-    }
-
-    /**
-=======
->>>>>>> f449a1a7
      * Get extra information about a song via Last.fm.
      * 
      * @param string $id
